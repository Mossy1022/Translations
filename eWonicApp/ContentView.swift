//
//  ContentView.swift
//  eWonicApp
//
//  Polished UI shell for the real-time translation demo.
//  Voice picker added 2025-06-10.
//

import SwiftUI

struct ContentView: View {
  @StateObject private var view_model = TranslationViewModel()

  var body: some View {
    NavigationView {
      ZStack {
        EwonicTheme.bgGradient.ignoresSafeArea()

        VStack(spacing: 20) {
          Header_bar()

          Connection_pill(status: view_model.connectionStatus,
                          peer_count: view_model.multipeerSession.connectedPeers.count)

          if !view_model.hasAllPermissions {
            Permission_card(msg: view_model.permissionStatusMessage) {
              view_model.checkAllPermissions()
            }

          } else if view_model.multipeerSession.connectionState == .connected {

            Language_bar(my_lang:   $view_model.myLanguage,
                         peer_lang: $view_model.peerLanguage,
                         list:      view_model.availableLanguages,
                         disabled:  view_model.isProcessing || view_model.sttService.isListening)

              Voice_bar(voice_for_lang: $view_model.voice_for_lang,
                        voices:        view_model.availableVoices)

            Conversation_scroll(my_text:  view_model.myTranscribedText,
                                peer_text: view_model.peerSaidText,
                                translated: view_model.translatedTextForMeToHear)
              
              if view_model.sttService.isListening {
                  SensitivitySlider(value: $view_model.micSensitivity)
              }

            Settings_sliders(mic: $view_model.micSensitivity,
                               speed: $view_model.playbackSpeed)

            Record_button(is_listening:  view_model.sttService.isListening,
                          is_processing: view_model.isProcessing,
                          start_action:  view_model.startListening,
                          stop_action:   view_model.stopListening)

            Button("Clear History") { view_model.resetConversationHistory() }
              .font(.caption)
              .foregroundColor(.white.opacity(0.7))
              .padding(.top, 4)

          } else {
            PeerDiscoveryView(session: view_model.multipeerSession)
          }

          Spacer(minLength: 0)
        }
        .padding(.horizontal)
        .onDisappear {
          view_model.multipeerSession.disconnect()
          view_model.sttService.stop()
        }

        ErrorBanner(message: $view_model.errorMessage)
      }
      .navigationBarHidden(true)
    }
    .accentColor(EwonicTheme.accent)
  }
}

// ────────────────────────── COMPONENTS ──────────────────────────

private struct Header_bar: View {
  var body: some View {
    HStack {
      Image(systemName: "globe").font(.title2)
      Text("eWonic").font(.system(size: 28, weight: .bold))
      Spacer()
    }
    .foregroundColor(.white)
    .padding(.top, 8)
  }
}

private struct Connection_pill: View {
  let status: String
  let peer_count: Int
  private var colour: Color {
    if status.contains("Connected") { return EwonicTheme.pillConnected }
    if status.contains("Connecting") { return EwonicTheme.pillConnecting }
    return EwonicTheme.pillDisconnected
  }
  var body: some View {
    HStack(spacing: 6) {
      Circle().fill(colour).frame(width: 8, height: 8)
      Text(status).font(.caption.weight(.medium))
      if peer_count > 0 { Text("· \(peer_count)").font(.caption2) }
    }
    .padding(.horizontal, 12).padding(.vertical, 6)
    .background(colour.opacity(0.15))
    .clipShape(Capsule())
    .foregroundColor(.white)
  }
}

private struct Permission_card: View {
  let msg: String; let req: () -> Void
  var body: some View {
    VStack(spacing: 12) {
      Text(msg).multilineTextAlignment(.center)
        .font(.callout.weight(.medium))
      Button("Grant Permissions", action: req)
        .buttonStyle(.borderedProminent)
    }
    .padding()
    .frame(maxWidth: .infinity)
    .background(.ultraThinMaterial,
                in: RoundedRectangle(cornerRadius: 14))
  }
}

private struct Language_bar: View {
  @Binding var my_lang: String
  @Binding var peer_lang: String
  let list: [TranslationViewModel.Language]
  let disabled: Bool
  var body: some View {
    HStack(spacing: 12) {
      Lang_menu(label: "I Speak", code: $my_lang, list: list)
      Image(systemName: "arrow.left.arrow.right")
        .foregroundColor(.white.opacity(disabled ? 0.35 : 1))
      Lang_menu(label: "Peer Hears", code: $peer_lang, list: list)
    }
    .disabled(disabled)
    .opacity(disabled ? 0.55 : 1)
  }
}

private struct Lang_menu: View {
  let label: String
  @Binding var code: String
  let list: [TranslationViewModel.Language]
  var body: some View {
    Menu {
      ForEach(list) { l in Button(l.name) { code = l.code } }
    } label: {
      HStack(spacing: 4) {
        Text(label + ":")
        Text(short(code)).fontWeight(.semibold)
        Image(systemName: "chevron.down")
      }
      .padding(.horizontal, 10).padding(.vertical, 6)
      .background(Color.white.opacity(0.12),
                  in: RoundedRectangle(cornerRadius: 8))
    }
    .foregroundColor(.white)
  }
  private func short(_ c: String) -> String { c.split(separator: "-").first?.uppercased() ?? c }
}

// ────────────────────────── Voice picker  ──────────────────────────
private struct Voice_bar: View {
  @Binding var voice_for_lang: [String:String]
  let voices: [TranslationViewModel.Voice]

  var body: some View {
    Menu {
      ForEach(grouped(), id:\.key) { lang, list in
        Section(header: Text(lang).font(.footnote)) {
          ForEach(list) { v in
            let picked = voice_for_lang[lang] == v.identifier
            Button(role: .none) {
              voice_for_lang[lang] = v.identifier
              voice_for_lang = voice_for_lang            // force Combine publish
            } label: {
              if picked {
                Label(v.name, systemImage: "checkmark")
                  .font(.body.weight(.semibold))
              } else {
                Text(v.name)
                  .font(.body)
              }
            }
          }
        }
      }

      if !voice_for_lang.isEmpty {
        Divider()
        Button("System defaults") {
          voice_for_lang.removeAll()
          voice_for_lang = [:]
        }
      }
    } label: {
      HStack(spacing:4){
        Image(systemName:"speaker.wave.2.fill")
        Text("Voices").fontWeight(.semibold)
        Image(systemName:"chevron.down")
      }
      .padding(.horizontal,10).padding(.vertical,6)
      .background(Color.white.opacity(0.12),
                  in: RoundedRectangle(cornerRadius:8))
    }
    .foregroundColor(.white)
  }

  private func grouped()
    -> [(key:String, value:[TranslationViewModel.Voice])] {
      Dictionary(grouping: voices, by: { $0.language })
        .sorted { $0.key < $1.key }
  }
}

// ────────────────────────── Conversation  ──────────────────────────

private struct Conversation_scroll: View {
  let my_text: String
  let peer_text: String
  let translated: String
  var body: some View {
    ScrollView {
      VStack(spacing: 14) {
        Bubble(label: "You",  text: my_text,
               colour: EwonicTheme.bubbleSent, align: .leading)
        Bubble(label: "Peer", text: peer_text,
               colour: EwonicTheme.bubbleReceived, align: .trailing)
        Bubble(label: "Live", text: translated,
               colour: EwonicTheme.bubbleTranslated, align: .trailing, loud: true)
      }
    }
    .frame(maxHeight: 330)
  }
}

private struct Bubble: View {
  let label: String; let text: String
  let colour: Color; let align: HorizontalAlignment
  var loud: Bool = false
  var body: some View {
    VStack(alignment: align, spacing: 3) {
      Text(label).font(.caption).foregroundColor(.white.opacity(0.7))
      Text(text.isEmpty ? "…" : text)
        .font(loud ? .title3 : .body)
        .padding(10)
        .background(colour,
                    in: RoundedRectangle(cornerRadius: 12))
        .frame(maxWidth: .infinity,
               alignment: align == .leading ? .leading : .trailing)
        .foregroundColor(.white)
    }
  }
}

<<<<<<< HEAD
private struct SensitivitySlider: View {
    @Binding var value: Float
    var body: some View {
        HStack {
            Image(systemName: "mic.fill")
            Slider(value: $value, in: 0.05...1.0, step: 0.01)
            Text(String(format: "%.0f%%", value*100))
                .frame(width: 50, alignment: .trailing)
        }
        .padding(.vertical, 5)
        .accentColor(EwonicTheme.accent)
    }
=======
private struct Settings_sliders: View {
  @Binding var mic: Double
  @Binding var speed: Double
  var body: some View {
    VStack(alignment: .leading, spacing: 12) {
      VStack(alignment: .leading) {
        Text("Mic Sensitivity")
          .font(.caption)
          .foregroundColor(.white.opacity(0.7))
        Slider(value: $mic, in: 0...1)
          .tint(EwonicTheme.accent)
      }
      VStack(alignment: .leading) {
        Text("Playback Speed")
          .font(.caption)
          .foregroundColor(.white.opacity(0.7))
        Slider(value: $speed, in: 0...1)
          .tint(EwonicTheme.accent)
      }
    }
  }
>>>>>>> cfca905c
}

private struct Record_button: View {
  let is_listening: Bool
  let is_processing: Bool
  let start_action: () -> Void
  let stop_action: () -> Void
  var body: some View {
    Button { is_listening ? stop_action() : start_action() } label: {
      HStack {
        if is_processing { ProgressView().progressViewStyle(.circular) }
        Image(systemName: is_listening ? "stop.fill" : "mic.fill")
        Text(is_listening ? "Stop" : (is_processing ? "Processing…" : "Start"))
      }
      .frame(maxWidth: .infinity)
      .padding()
      .background(is_listening ? Color.red :
                    (is_processing ? Color.orange : EwonicTheme.accent),
                  in: RoundedRectangle(cornerRadius: 14))
      .foregroundColor(.white)
      .font(.headline)
    }
    .disabled(is_processing && !is_listening)
  }
}

// ────────────────────────── PEER DISCOVERY (unchanged) ──────────────────────────
// … (rest of PeerDiscoveryView stays exactly the same) …


// ────────────────────────── PEER DISCOVERY ──────────────────────────

private struct PeerDiscoveryView: View {
  @ObservedObject var session: MultipeerSession

  var body: some View {
    VStack(spacing: 18) {
      Text("Connect to a Peer")
        .font(.title2.weight(.semibold))

      HStack(spacing: 20) {
        Button {
          session.stopBrowsing()
          session.startHosting()
        } label: {
          Label("Host", systemImage: "antenna.radiowaves.left.and.right")
            .frame(maxWidth: .infinity)
            .padding()
        }
        .background(EwonicTheme.accent.opacity(0.25),
                    in: RoundedRectangle(cornerRadius: 10))

        Button {
          session.stopHosting()
          session.startBrowsing()
        } label: {
          Label("Join", systemImage: "magnifyingglass")
            .frame(maxWidth: .infinity)
            .padding()
        }
        .background(Color.cyan.opacity(0.25),
                    in: RoundedRectangle(cornerRadius: 10))
      }
      .buttonStyle(.plain)

      if !session.discoveredPeers.isEmpty {
        Text("Found Peers:")
          .font(.headline)

        // 🔑 Fix: hide UITableView background + clear each row
        List(session.discoveredPeers, id: \.self) { peer in
          Button(peer.displayName) { session.invitePeer(peer) }
            .listRowBackground(Color.clear)        // row bg = transparent
        }
        .listStyle(.plain)
        .scrollContentBackground(.hidden)          // table bg = transparent
        .frame(maxHeight: 220)

      } else if session.isBrowsing || session.isAdvertising {
        HStack {
          ProgressView()
          Text(session.isBrowsing ? "Searching…" : "Waiting…")
        }
        .foregroundColor(.white.opacity(0.7))
      }

      if session.connectionState != .notConnected ||
         session.isBrowsing || session.isAdvertising {
        Button("Stop Activities") { session.disconnect() }
          .padding(.top, 8)
          .buttonStyle(.bordered)
          .tint(.red)
      }
    }
    .padding()
    .background(Color.white.opacity(0.05),
                in: RoundedRectangle(cornerRadius: 14))
    .foregroundColor(.white)
  }
}

private struct ErrorBanner: View {
  @Binding var message: String?
  var body: some View {
    if let msg = message {
      VStack {
        Spacer()
        HStack(alignment: .top, spacing: 8) {
          Image(systemName: "exclamationmark.triangle.fill")
            .foregroundColor(.white)
          Text(msg)
            .font(.subheadline)
            .foregroundColor(.white)
            .multilineTextAlignment(.leading)
          Spacer(minLength: 4)
          Button(action: { withAnimation { message = nil } }) {
            Image(systemName: "xmark.circle.fill")
              .foregroundColor(.white)
          }
        }
        .padding()
        .background(Color.red.opacity(0.95), in: RoundedRectangle(cornerRadius: 14))
        .padding()
      }
      .transition(.move(edge: .bottom).combined(with: .opacity))
    }
  }
}


// ────────────────────────── PREVIEW ──────────────────────────

struct ContentView_Previews: PreviewProvider {
  static var previews: some View {
    ContentView().environment(\.colorScheme, .dark)
  }
}<|MERGE_RESOLUTION|>--- conflicted
+++ resolved
@@ -40,13 +40,14 @@
             Conversation_scroll(my_text:  view_model.myTranscribedText,
                                 peer_text: view_model.peerSaidText,
                                 translated: view_model.translatedTextForMeToHear)
+
+            Settings_sliders(mic: $view_model.micSensitivity,
+                               speed: $view_model.playbackSpeed)
+
               
               if view_model.sttService.isListening {
                   SensitivitySlider(value: $view_model.micSensitivity)
               }
-
-            Settings_sliders(mic: $view_model.micSensitivity,
-                               speed: $view_model.playbackSpeed)
 
             Record_button(is_listening:  view_model.sttService.isListening,
                           is_processing: view_model.isProcessing,
@@ -262,7 +263,6 @@
   }
 }
 
-<<<<<<< HEAD
 private struct SensitivitySlider: View {
     @Binding var value: Float
     var body: some View {
@@ -275,7 +275,8 @@
         .padding(.vertical, 5)
         .accentColor(EwonicTheme.accent)
     }
-=======
+}
+
 private struct Settings_sliders: View {
   @Binding var mic: Double
   @Binding var speed: Double
@@ -297,7 +298,6 @@
       }
     }
   }
->>>>>>> cfca905c
 }
 
 private struct Record_button: View {
